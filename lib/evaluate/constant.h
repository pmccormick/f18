// Copyright (c) 2019, NVIDIA CORPORATION.  All rights reserved.
//
// Licensed under the Apache License, Version 2.0 (the "License");
// you may not use this file except in compliance with the License.
// You may obtain a copy of the License at
//
//     http://www.apache.org/licenses/LICENSE-2.0
//
// Unless required by applicable law or agreed to in writing, software
// distributed under the License is distributed on an "AS IS" BASIS,
// WITHOUT WARRANTIES OR CONDITIONS OF ANY KIND, either express or implied.
// See the License for the specific language governing permissions and
// limitations under the License.

#ifndef FORTRAN_EVALUATE_CONSTANT_H_
#define FORTRAN_EVALUATE_CONSTANT_H_

#include "formatting.h"
#include "type.h"
#include "../common/default-kinds.h"
#include <map>
#include <ostream>
#include <vector>

namespace Fortran::evaluate {

// Wraps a constant value in a class templated by its resolved type.
// This Constant<> template class should be instantiated only for
// concrete intrinsic types and SomeDerived.  There is no instance
// Constant<Expr<SomeType>> since there is no way to constrain each
// element of its array to hold the same type.  To represent a generic
// constants, use a generic expression like Expr<SomeInteger> &
// Expr<SomeType>) to wrap the appropriate instantiation of Constant<>.

template<typename> class Constant;

// When describing shapes of constants or specifying 1-based subscript
// values as indices into constants, use a vector of integers.
using ConstantSubscripts = std::vector<ConstantSubscript>;
inline int GetRank(const ConstantSubscripts &s) {
  return static_cast<int>(s.size());
}

std::size_t TotalElementCount(const ConstantSubscripts &);

<<<<<<< HEAD
// If no optional dimension order argument is passed, increments a vector of
// subscripts in Fortran array order (first dimension varying most quickly).
// Otherwise, increments the vector of subscripts according to the given
// dimension order (dimension dimOrder[0] varying most quickly. Dimensions
// indexing is zero based here.) Returns false when last element was visited.
bool IncrementSubscripts(ConstantSubscripts &, const ConstantSubscripts &shape,
    const ConstantSubscripts &lbound,
    const std::vector<int> *dimOrder = nullptr);

// Validate dimension re-ordering like ORDER in RESHAPE.
// On success, return a vector that can be used as dimOrder in
// IncrementSubscripts.
std::optional<std::vector<int>> ValidateDimensionOrder(
    int rank, const std::vector<int> &order);

bool IsValidShape(const ConstantSubscripts &);
=======
class ConstantBounds {
public:
  ConstantBounds() = default;
  explicit ConstantBounds(const ConstantSubscripts &shape);
  explicit ConstantBounds(ConstantSubscripts &&shape);
  ~ConstantBounds();
  const ConstantSubscripts &shape() const { return shape_; }
  const ConstantSubscripts &lbounds() const { return lbounds_; }
  void set_lbounds(ConstantSubscripts &&);
  int Rank() const { return GetRank(shape_); }
  Constant<SubscriptInteger> SHAPE() const;

  // Increments a vector of subscripts in Fortran array order (first dimension
  // varying most quickly).  Returns false when last element was visited.
  bool IncrementSubscripts(ConstantSubscripts &) const;

protected:
  ConstantSubscript SubscriptsToOffset(const ConstantSubscripts &) const;

private:
  ConstantSubscripts shape_;
  ConstantSubscripts lbounds_;
};
>>>>>>> e980d641

// Constant<> is specialized for Character kinds and SomeDerived.
// The non-Character intrinsic types, and SomeDerived, share enough
// common behavior that they use this common base class.
template<typename RESULT, typename ELEMENT = Scalar<RESULT>>
class ConstantBase : public ConstantBounds {
  static_assert(RESULT::category != TypeCategory::Character);

public:
  using Result = RESULT;
  using Element = ELEMENT;

  template<typename A>
  ConstantBase(const A &x, Result res = Result{}) : result_{res}, values_{x} {}
  template<typename A, typename = common::NoLvalue<A>>
  ConstantBase(A &&x, Result res = Result{})
    : result_{res}, values_{std::move(x)} {}
  ConstantBase(
      std::vector<Element> &&, ConstantSubscripts &&, Result = Result{});

  DEFAULT_CONSTRUCTORS_AND_ASSIGNMENTS(ConstantBase)
  ~ConstantBase();

  bool operator==(const ConstantBase &) const;
  bool empty() const { return values_.empty(); }
  std::size_t size() const { return values_.size(); }
  const std::vector<Element> &values() const { return values_; }
  constexpr Result result() const { return result_; }

  constexpr DynamicType GetType() const { return result_.GetType(); }
  std::ostream &AsFortran(std::ostream &) const;

protected:
  std::vector<Element> Reshape(const ConstantSubscripts &) const;
  std::size_t CopyFrom(const ConstantBase &source, std::size_t count,
      ConstantSubscripts &resultSubscripts, const std::vector<int> *dimOrder);

  Result result_;
  std::vector<Element> values_;
};

template<typename T> class Constant : public ConstantBase<T> {
public:
  using Result = T;
  using Base = ConstantBase<T>;
  using Element = Scalar<T>;

  using Base::Base;
  CLASS_BOILERPLATE(Constant)

  std::optional<Scalar<T>> GetScalarValue() const {
    if (ConstantBounds::Rank() == 0) {
      return Base::values_.at(0);
    } else {
      return std::nullopt;
    }
  }

  // Apply subscripts.
  Element At(const ConstantSubscripts &) const;

  Constant Reshape(ConstantSubscripts &&) const;
  std::size_t CopyFrom(const Constant &source, std::size_t count,
      ConstantSubscripts &resultSubscripts, const std::vector<int> *dimOrder);
};

template<int KIND>
class Constant<Type<TypeCategory::Character, KIND>> : public ConstantBounds {
public:
  using Result = Type<TypeCategory::Character, KIND>;
  using Element = Scalar<Result>;

  CLASS_BOILERPLATE(Constant)
  explicit Constant(const Scalar<Result> &);
  explicit Constant(Scalar<Result> &&);
  Constant(ConstantSubscript, std::vector<Element> &&, ConstantSubscripts &&);
  ~Constant();

  bool operator==(const Constant &that) const {
    return shape() == that.shape() && values_ == that.values_;
  }
  bool empty() const;
  std::size_t size() const;

  ConstantSubscript LEN() const { return length_; }

  std::optional<Scalar<Result>> GetScalarValue() const {
    if (Rank() == 0) {
      return values_;
    } else {
      return std::nullopt;
    }
  }

  // Apply subscripts
  Scalar<Result> At(const ConstantSubscripts &) const;

  Constant Reshape(ConstantSubscripts &&) const;
  std::ostream &AsFortran(std::ostream &) const;
  static constexpr DynamicType GetType() {
    return {TypeCategory::Character, KIND};
  }
  std::size_t CopyFrom(const Constant &source, std::size_t count,
      ConstantSubscripts &resultSubscripts, const std::vector<int> *dimOrder);

private:
  Scalar<Result> values_;  // one contiguous string
  ConstantSubscript length_;
  ConstantSubscripts shape_;
  ConstantSubscripts lbounds_;
};

class StructureConstructor;
using StructureConstructorValues = std::map<const semantics::Symbol *,
    common::CopyableIndirection<Expr<SomeType>>>;

template<>
class Constant<SomeDerived>
  : public ConstantBase<SomeDerived, StructureConstructorValues> {
public:
  using Result = SomeDerived;
  using Element = StructureConstructorValues;
  using Base = ConstantBase<SomeDerived, StructureConstructorValues>;

  Constant(const StructureConstructor &);
  Constant(StructureConstructor &&);
  Constant(const semantics::DerivedTypeSpec &,
      std::vector<StructureConstructorValues> &&, ConstantSubscripts &&);
  Constant(const semantics::DerivedTypeSpec &,
      std::vector<StructureConstructor> &&, ConstantSubscripts &&);
  CLASS_BOILERPLATE(Constant)

  std::optional<StructureConstructor> GetScalarValue() const;
  StructureConstructor At(const ConstantSubscripts &) const;

  Constant Reshape(ConstantSubscripts &&) const;
  std::size_t CopyFrom(const Constant &source, std::size_t count,
      ConstantSubscripts &resultSubscripts, const std::vector<int> *dimOrder);
};

FOR_EACH_LENGTHLESS_INTRINSIC_KIND(extern template class ConstantBase, )
extern template class ConstantBase<SomeDerived, StructureConstructorValues>;
FOR_EACH_INTRINSIC_KIND(extern template class Constant, )

#define INSTANTIATE_CONSTANT_TEMPLATES \
  FOR_EACH_LENGTHLESS_INTRINSIC_KIND(template class ConstantBase, ) \
  template class ConstantBase<SomeDerived, StructureConstructorValues>; \
  FOR_EACH_INTRINSIC_KIND(template class Constant, )
}
#endif  // FORTRAN_EVALUATE_CONSTANT_H_<|MERGE_RESOLUTION|>--- conflicted
+++ resolved
@@ -43,24 +43,14 @@
 
 std::size_t TotalElementCount(const ConstantSubscripts &);
 
-<<<<<<< HEAD
-// If no optional dimension order argument is passed, increments a vector of
-// subscripts in Fortran array order (first dimension varying most quickly).
-// Otherwise, increments the vector of subscripts according to the given
-// dimension order (dimension dimOrder[0] varying most quickly. Dimensions
-// indexing is zero based here.) Returns false when last element was visited.
-bool IncrementSubscripts(ConstantSubscripts &, const ConstantSubscripts &shape,
-    const ConstantSubscripts &lbound,
-    const std::vector<int> *dimOrder = nullptr);
-
 // Validate dimension re-ordering like ORDER in RESHAPE.
 // On success, return a vector that can be used as dimOrder in
-// IncrementSubscripts.
+// ConstantBound::IncrementSubscripts.
 std::optional<std::vector<int>> ValidateDimensionOrder(
     int rank, const std::vector<int> &order);
 
 bool IsValidShape(const ConstantSubscripts &);
-=======
+
 class ConstantBounds {
 public:
   ConstantBounds() = default;
@@ -73,9 +63,13 @@
   int Rank() const { return GetRank(shape_); }
   Constant<SubscriptInteger> SHAPE() const;
 
-  // Increments a vector of subscripts in Fortran array order (first dimension
-  // varying most quickly).  Returns false when last element was visited.
-  bool IncrementSubscripts(ConstantSubscripts &) const;
+  // If no optional dimension order argument is passed, increments a vector of
+  // subscripts in Fortran array order (first dimension varying most quickly).
+  // Otherwise, increments the vector of subscripts according to the given
+  // dimension order (dimension dimOrder[0] varying most quickly. Dimensions
+  // indexing is zero based here.) Returns false when last element was visited.
+  bool IncrementSubscripts(
+      ConstantSubscripts &, const std::vector<int> *dimOrder = nullptr) const;
 
 protected:
   ConstantSubscript SubscriptsToOffset(const ConstantSubscripts &) const;
@@ -84,7 +78,6 @@
   ConstantSubscripts shape_;
   ConstantSubscripts lbounds_;
 };
->>>>>>> e980d641
 
 // Constant<> is specialized for Character kinds and SomeDerived.
 // The non-Character intrinsic types, and SomeDerived, share enough

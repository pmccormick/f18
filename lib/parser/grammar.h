--- conflicted
+++ resolved
@@ -61,11 +61,7 @@
         "ASSOCIATE ("_tok, "BLOCK"_tok, "SELECT"_tok, "CHANGE TEAM"_sptok,
         "CRITICAL"_tok, "DO"_tok, "IF ("_tok, "WHERE ("_tok, "FORALL ("_tok)};
 constexpr auto declErrorRecovery{
-<<<<<<< HEAD
-    stmtErrorRecoveryStart >> !execPartLookAhead >> stmtErrorRecovery};
-=======
     stmtErrorRecoveryStart >> !execPartLookAhead >> skipStmtErrorRecovery};
->>>>>>> 92a20cbd
 constexpr auto misplacedSpecificationStmt{Parser<UseStmt>{} >>
         fail<DeclarationConstruct>("misplaced USE statement"_err_en_US) ||
     Parser<ImportStmt>{} >>
@@ -299,11 +295,7 @@
 // priority here is a cleaner solution, though regrettably subtle.  Enforcing
 // C1547 is done in semantics.
 TYPE_PARSER(construct<ProgramUnit>(indirect(Parser<Module>{})) ||
-<<<<<<< HEAD
-            construct<ProgramUnit>(indirect(functionSubprogram)) ||
-=======
     construct<ProgramUnit>(indirect(functionSubprogram)) ||
->>>>>>> 92a20cbd
     construct<ProgramUnit>(indirect(subroutineSubprogram)) ||
     construct<ProgramUnit>(indirect(Parser<Submodule>{})) ||
     construct<ProgramUnit>(indirect(Parser<BlockData>{})) ||
@@ -756,12 +748,8 @@
 TYPE_PARSER(construct<TypeParamDefStmt>(integerTypeSpec / ",",
     "KIND" >> pure(common::TypeParamAttr::Kind) ||
         "LEN" >> pure(common::TypeParamAttr::Len),
-<<<<<<< HEAD
-    "::" >> nonemptyList(Parser<TypeParamDecl>{})))
-=======
     "::" >> nonemptyList("expected type parameter declarations"_err_en_US,
                 Parser<TypeParamDecl>{})))
->>>>>>> 92a20cbd
 
 // R733 type-param-decl -> type-param-name [= scalar-int-constant-expr]
 TYPE_PARSER(construct<TypeParamDecl>(name, maybe("=" >> scalarIntConstantExpr)))
